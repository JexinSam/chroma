--- conflicted
+++ resolved
@@ -65,11 +65,7 @@
 		FirstUncompactedRecordOffset: int64(start + 1),
 		FirstUninsertedRecordOffset: int64(limit + 1),
 	}
-<<<<<<< HEAD
-	trace_log.Info("Scouted Logs", zap.Int64("limit", int64(limit + 1)), zap.String("collectionId", req.CollectionId))
-=======
 	trace_log.Info("Scouted Logs", zap.Int64("start", int64(start + 1)), zap.Int64("limit", int64(limit + 1)), zap.String("collectionId", req.CollectionId))
->>>>>>> f5bc991d
 	return
 }
 
