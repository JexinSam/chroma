from tenacity import retry, stop_after_attempt, retry_if_exception, wait_fixed
from chromadb.api import ServerAPI
from chromadb.api.collection_configuration import (
    CreateCollectionConfiguration,
<<<<<<< HEAD
    UpdateCollectionConfiguration,
    default_create_collection_configuration,
=======
>>>>>>> 8199e9dd
    load_collection_configuration_from_create_collection_configuration,
    CollectionConfiguration,
)
from chromadb.auth import UserIdentity
from chromadb.config import DEFAULT_DATABASE, DEFAULT_TENANT, Settings, System
from chromadb.db.system import SysDB
from chromadb.quota import QuotaEnforcer, Action
from chromadb.rate_limit import RateLimitEnforcer
from chromadb.segment import SegmentManager
from chromadb.execution.executor.abstract import Executor
from chromadb.execution.expression.operator import Scan, Filter, Limit, KNN, Projection
from chromadb.execution.expression.plan import CountPlan, GetPlan, KNNPlan
from chromadb.telemetry.opentelemetry import (
    add_attributes_to_current_span,
    OpenTelemetryClient,
    OpenTelemetryGranularity,
    trace_method,
)
from chromadb.telemetry.product import ProductTelemetryClient
from chromadb.ingest import Producer
from chromadb.types import Collection as CollectionModel
from chromadb import __version__
from chromadb.errors import (
    InvalidDimensionException,
    NotFoundError,
    VersionMismatchError,
)
from chromadb.api.types import (
    CollectionMetadata,
    IDs,
    Embeddings,
    Metadatas,
    Documents,
    URIs,
    Where,
    WhereDocument,
    Include,
    IncludeEnum,
    GetResult,
    QueryResult,
    validate_metadata,
    validate_update_metadata,
    validate_where,
    validate_where_document,
    validate_batch,
)
from chromadb.telemetry.product.events import (
    CollectionAddEvent,
    CollectionDeleteEvent,
    CollectionGetEvent,
    CollectionUpdateEvent,
    CollectionQueryEvent,
    ClientCreateCollectionEvent,
)

import chromadb.types as t
from typing import (
    Optional,
    Sequence,
    Generator,
    List,
    Any,
    Callable,
    TypeVar,
)
from overrides import override
from uuid import UUID, uuid4
from functools import wraps
import time
import logging
import re

T = TypeVar("T", bound=Callable[..., Any])

logger = logging.getLogger(__name__)


# mimics s3 bucket requirements for naming
def check_index_name(index_name: str) -> None:
    msg = (
        "Expected collection name that "
        "(1) contains 3-63 characters, "
        "(2) starts and ends with an alphanumeric character, "
        "(3) otherwise contains only alphanumeric characters, underscores or hyphens (-), "
        "(4) contains no two consecutive periods (..) and "
        "(5) is not a valid IPv4 address, "
        f"got {index_name}"
    )
    if len(index_name) < 3 or len(index_name) > 63:
        raise ValueError(msg)
    if not re.match("^[a-zA-Z0-9][a-zA-Z0-9._-]*[a-zA-Z0-9]$", index_name):
        raise ValueError(msg)
    if ".." in index_name:
        raise ValueError(msg)
    if re.match("^[0-9]{1,3}\\.[0-9]{1,3}\\.[0-9]{1,3}\\.[0-9]{1,3}$", index_name):
        raise ValueError(msg)


def rate_limit(func: T) -> T:
    @wraps(func)
    def wrapper(*args: Any, **kwargs: Any) -> Any:
        self = args[0]
        return self._rate_limit_enforcer.rate_limit(func)(*args, **kwargs)

    return wrapper  # type: ignore


class SegmentAPI(ServerAPI):
    """API implementation utilizing the new segment-based internal architecture"""

    _settings: Settings
    _sysdb: SysDB
    _manager: SegmentManager
    _executor: Executor
    _producer: Producer
    _product_telemetry_client: ProductTelemetryClient
    _opentelemetry_client: OpenTelemetryClient
    _tenant_id: str
    _topic_ns: str
    _rate_limit_enforcer: RateLimitEnforcer

    def __init__(self, system: System):
        super().__init__(system)
        self._settings = system.settings
        self._sysdb = self.require(SysDB)
        self._manager = self.require(SegmentManager)
        self._executor = self.require(Executor)
        self._quota_enforcer = self.require(QuotaEnforcer)
        self._product_telemetry_client = self.require(ProductTelemetryClient)
        self._opentelemetry_client = self.require(OpenTelemetryClient)
        self._producer = self.require(Producer)
        self._rate_limit_enforcer = self._system.require(RateLimitEnforcer)

    @override
    def heartbeat(self) -> int:
        return int(time.time_ns())

    @trace_method("SegmentAPI.create_database", OpenTelemetryGranularity.OPERATION)
    @override
    def create_database(self, name: str, tenant: str = DEFAULT_TENANT) -> None:
        if len(name) < 3:
            raise ValueError("Database name must be at least 3 characters long")

        self._quota_enforcer.enforce(
            action=Action.CREATE_DATABASE,
            tenant=tenant,
            name=name,
        )

        self._sysdb.create_database(
            id=uuid4(),
            name=name,
            tenant=tenant,
        )

    @trace_method("SegmentAPI.get_database", OpenTelemetryGranularity.OPERATION)
    @override
    def get_database(self, name: str, tenant: str = DEFAULT_TENANT) -> t.Database:
        return self._sysdb.get_database(name=name, tenant=tenant)

    @trace_method("SegmentAPI.delete_database", OpenTelemetryGranularity.OPERATION)
    @override
    def delete_database(self, name: str, tenant: str = DEFAULT_TENANT) -> None:
        self._sysdb.delete_database(name=name, tenant=tenant)

    @trace_method("SegmentAPI.list_databases", OpenTelemetryGranularity.OPERATION)
    @override
    def list_databases(
        self,
        limit: Optional[int] = None,
        offset: Optional[int] = None,
        tenant: str = DEFAULT_TENANT,
    ) -> Sequence[t.Database]:
        return self._sysdb.list_databases(limit=limit, offset=offset, tenant=tenant)

    @trace_method("SegmentAPI.create_tenant", OpenTelemetryGranularity.OPERATION)
    @override
    def create_tenant(self, name: str) -> None:
        if len(name) < 3:
            raise ValueError("Tenant name must be at least 3 characters long")

        self._sysdb.create_tenant(
            name=name,
        )

    @override
    def get_user_identity(self) -> UserIdentity:
        return UserIdentity(
            user_id="",
            tenant=DEFAULT_TENANT,
            databases=[DEFAULT_DATABASE],
        )

    @trace_method("SegmentAPI.get_tenant", OpenTelemetryGranularity.OPERATION)
    @override
    def get_tenant(self, name: str) -> t.Tenant:
        return self._sysdb.get_tenant(name=name)

    # TODO: Actually fix CollectionMetadata type to remove type: ignore flags. This is
    # necessary because changing the value type from `Any` to`` `Union[str, int, float]`
    # causes the system to somehow convert all values to strings.
    @trace_method("SegmentAPI.create_collection", OpenTelemetryGranularity.OPERATION)
    @override
    @rate_limit
    def create_collection(
        self,
        name: str,
        configuration: Optional[CreateCollectionConfiguration] = None,
        metadata: Optional[CollectionMetadata] = None,
        get_or_create: bool = False,
        tenant: str = DEFAULT_TENANT,
        database: str = DEFAULT_DATABASE,
    ) -> CollectionModel:
        if metadata is not None:
            validate_metadata(metadata)

        # TODO: remove backwards compatibility in naming requirements
        check_index_name(name)

        self._quota_enforcer.enforce(
            action=Action.CREATE_COLLECTION,
            tenant=tenant,
            name=name,
            metadata=metadata,
        )

        id = uuid4()

        model = CollectionModel(
            id=id,
            name=name,
            metadata=metadata,
            configuration=load_collection_configuration_from_create_collection_configuration(
                configuration or CollectionConfiguration()
            ),
            tenant=tenant,
            database=database,
            dimension=None,
        )

        # TODO: Let sysdb create the collection directly from the model
        coll, created = self._sysdb.create_collection(
            id=model.id,
            name=model.name,
            configuration=configuration or CollectionConfiguration(),
            segments=[],  # Passing empty till backend changes are deployed.
            metadata=model.metadata,
            dimension=None,  # This is lazily populated on the first add
            get_or_create=get_or_create,
            tenant=tenant,
            database=database,
        )

        if created:
            segments = self._manager.prepare_segments_for_new_collection(coll)
            for segment in segments:
                self._sysdb.create_segment(segment)
        else:
            logger.debug(
                f"Collection {name} already exists, returning existing collection."
            )

        # TODO: This event doesn't capture the get_or_create case appropriately
        # TODO: Re-enable embedding function tracking in create_collection
        self._product_telemetry_client.capture(
            ClientCreateCollectionEvent(
                collection_uuid=str(id),
                # embedding_function=embedding_function.__class__.__name__,
            )
        )
        add_attributes_to_current_span({"collection_uuid": str(id)})

        return coll

    @trace_method(
        "SegmentAPI.get_or_create_collection", OpenTelemetryGranularity.OPERATION
    )
    @override
    @rate_limit
    def get_or_create_collection(
        self,
        name: str,
        configuration: Optional[CreateCollectionConfiguration] = None,
        metadata: Optional[CollectionMetadata] = None,
        tenant: str = DEFAULT_TENANT,
        database: str = DEFAULT_DATABASE,
    ) -> CollectionModel:
        return self.create_collection(
            name=name,
            metadata=metadata,
            configuration=configuration,
            get_or_create=True,
            tenant=tenant,
            database=database,
        )

    # TODO: Actually fix CollectionMetadata type to remove type: ignore flags. This is
    # necessary because changing the value type from `Any` to`` `Union[str, int, float]`
    # causes the system to somehow convert all values to strings
    @trace_method("SegmentAPI.get_collection", OpenTelemetryGranularity.OPERATION)
    @override
    @rate_limit
    def get_collection(
        self,
        name: Optional[str] = None,
        tenant: str = DEFAULT_TENANT,
        database: str = DEFAULT_DATABASE,
    ) -> CollectionModel:
        existing = self._sysdb.get_collections(
            name=name, tenant=tenant, database=database
        )

        if existing:
            return existing[0]
        else:
            raise NotFoundError(f"Collection {name} does not exist.")

    @trace_method("SegmentAPI.list_collection", OpenTelemetryGranularity.OPERATION)
    @override
    @rate_limit
    def list_collections(
        self,
        limit: Optional[int] = None,
        offset: Optional[int] = None,
        tenant: str = DEFAULT_TENANT,
        database: str = DEFAULT_DATABASE,
    ) -> Sequence[CollectionModel]:
        self._quota_enforcer.enforce(
            action=Action.LIST_COLLECTIONS,
            tenant=tenant,
            limit=limit,
        )

        return self._sysdb.get_collections(
            limit=limit, offset=offset, tenant=tenant, database=database
        )

    @trace_method("SegmentAPI.count_collections", OpenTelemetryGranularity.OPERATION)
    @override
    @rate_limit
    def count_collections(
        self,
        tenant: str = DEFAULT_TENANT,
        database: str = DEFAULT_DATABASE,
    ) -> int:
        return self._sysdb.count_collections(tenant=tenant, database=database)

    @trace_method("SegmentAPI._modify", OpenTelemetryGranularity.OPERATION)
    @override
    @rate_limit
    def _modify(
        self,
        id: UUID,
        new_name: Optional[str] = None,
        new_metadata: Optional[CollectionMetadata] = None,
        new_configuration: Optional[UpdateCollectionConfiguration] = None,
        tenant: str = DEFAULT_TENANT,
        database: str = DEFAULT_DATABASE,
    ) -> None:
        if new_name:
            # backwards compatibility in naming requirements (for now)
            check_index_name(new_name)

        if new_metadata:
            validate_update_metadata(new_metadata)

        # Ensure the collection exists
        _ = self._get_collection(id)

        self._quota_enforcer.enforce(
            action=Action.UPDATE_COLLECTION,
            tenant=tenant,
            name=new_name,
            metadata=new_metadata,
        )

        # TODO eventually we'll want to use OptionalArgument and Unspecified in the
        # signature of `_modify` but not changing the API right now.
        if new_name and new_metadata and new_configuration:
            self._sysdb.update_collection(
                id,
                name=new_name,
                metadata=new_metadata,
                configuration=new_configuration,
            )
        elif new_name and new_metadata:
            self._sysdb.update_collection(id, name=new_name, metadata=new_metadata)
        elif new_name and new_configuration:
            self._sysdb.update_collection(
                id, name=new_name, configuration=new_configuration
            )
        elif new_metadata and new_configuration:
            self._sysdb.update_collection(
                id, metadata=new_metadata, configuration=new_configuration
            )
        elif new_name:
            self._sysdb.update_collection(id, name=new_name)
        elif new_metadata:
            self._sysdb.update_collection(id, metadata=new_metadata)
        elif new_configuration:
            self._sysdb.update_collection(id, configuration=new_configuration)

    @trace_method("SegmentAPI.delete_collection", OpenTelemetryGranularity.OPERATION)
    @override
    @rate_limit
    def delete_collection(
        self,
        name: str,
        tenant: str = DEFAULT_TENANT,
        database: str = DEFAULT_DATABASE,
    ) -> None:
        existing = self._sysdb.get_collections(
            name=name, tenant=tenant, database=database
        )

        if existing:
            self._manager.delete_segments(existing[0].id)
            self._sysdb.delete_collection(
                existing[0].id, tenant=tenant, database=database
            )
        else:
            raise ValueError(f"Collection {name} does not exist.")

    @trace_method("SegmentAPI._add", OpenTelemetryGranularity.OPERATION)
    @override
    @rate_limit
    def _add(
        self,
        ids: IDs,
        collection_id: UUID,
        embeddings: Embeddings,
        metadatas: Optional[Metadatas] = None,
        documents: Optional[Documents] = None,
        uris: Optional[URIs] = None,
        tenant: str = DEFAULT_TENANT,
        database: str = DEFAULT_DATABASE,
    ) -> bool:
        coll = self._get_collection(collection_id)
        self._manager.hint_use_collection(collection_id, t.Operation.ADD)
        validate_batch(
            (ids, embeddings, metadatas, documents, uris),
            {"max_batch_size": self.get_max_batch_size()},
        )
        records_to_submit = list(
            _records(
                t.Operation.ADD,
                ids=ids,
                embeddings=embeddings,
                metadatas=metadatas,
                documents=documents,
                uris=uris,
            )
        )
        self._validate_embedding_record_set(coll, records_to_submit)

        self._quota_enforcer.enforce(
            action=Action.ADD,
            tenant=tenant,
            ids=ids,
            embeddings=embeddings,
            metadatas=metadatas,
            documents=documents,
            uris=uris,
            collection_id=collection_id,
        )

        self._producer.submit_embeddings(collection_id, records_to_submit)

        self._product_telemetry_client.capture(
            CollectionAddEvent(
                collection_uuid=str(collection_id),
                add_amount=len(ids),
                with_metadata=len(ids) if metadatas is not None else 0,
                with_documents=len(ids) if documents is not None else 0,
                with_uris=len(ids) if uris is not None else 0,
            )
        )
        return True

    @trace_method("SegmentAPI._update", OpenTelemetryGranularity.OPERATION)
    @override
    @rate_limit
    def _update(
        self,
        collection_id: UUID,
        ids: IDs,
        embeddings: Optional[Embeddings] = None,
        metadatas: Optional[Metadatas] = None,
        documents: Optional[Documents] = None,
        uris: Optional[URIs] = None,
        tenant: str = DEFAULT_TENANT,
        database: str = DEFAULT_DATABASE,
    ) -> bool:
        coll = self._get_collection(collection_id)
        self._manager.hint_use_collection(collection_id, t.Operation.UPDATE)
        validate_batch(
            (ids, embeddings, metadatas, documents, uris),
            {"max_batch_size": self.get_max_batch_size()},
        )
        records_to_submit = list(
            _records(
                t.Operation.UPDATE,
                ids=ids,
                embeddings=embeddings,
                metadatas=metadatas,
                documents=documents,
                uris=uris,
            )
        )
        self._validate_embedding_record_set(coll, records_to_submit)

        self._quota_enforcer.enforce(
            action=Action.UPDATE,
            tenant=tenant,
            ids=ids,
            embeddings=embeddings,
            metadatas=metadatas,
            documents=documents,
            uris=uris,
        )

        self._producer.submit_embeddings(collection_id, records_to_submit)

        self._product_telemetry_client.capture(
            CollectionUpdateEvent(
                collection_uuid=str(collection_id),
                update_amount=len(ids),
                with_embeddings=len(embeddings) if embeddings else 0,
                with_metadata=len(metadatas) if metadatas else 0,
                with_documents=len(documents) if documents else 0,
                with_uris=len(uris) if uris else 0,
            )
        )

        return True

    @trace_method("SegmentAPI._upsert", OpenTelemetryGranularity.OPERATION)
    @override
    @rate_limit
    def _upsert(
        self,
        collection_id: UUID,
        ids: IDs,
        embeddings: Embeddings,
        metadatas: Optional[Metadatas] = None,
        documents: Optional[Documents] = None,
        uris: Optional[URIs] = None,
        tenant: str = DEFAULT_TENANT,
        database: str = DEFAULT_DATABASE,
    ) -> bool:
        coll = self._get_collection(collection_id)
        self._manager.hint_use_collection(collection_id, t.Operation.UPSERT)
        validate_batch(
            (ids, embeddings, metadatas, documents, uris),
            {"max_batch_size": self.get_max_batch_size()},
        )
        records_to_submit = list(
            _records(
                t.Operation.UPSERT,
                ids=ids,
                embeddings=embeddings,
                metadatas=metadatas,
                documents=documents,
                uris=uris,
            )
        )
        self._validate_embedding_record_set(coll, records_to_submit)

        self._quota_enforcer.enforce(
            action=Action.UPSERT,
            tenant=tenant,
            ids=ids,
            embeddings=embeddings,
            metadatas=metadatas,
            documents=documents,
            uris=uris,
            collection_id=collection_id,
        )

        self._producer.submit_embeddings(collection_id, records_to_submit)

        return True

    @trace_method("SegmentAPI._get", OpenTelemetryGranularity.OPERATION)
    @retry(  # type: ignore[misc]
        retry=retry_if_exception(lambda e: isinstance(e, VersionMismatchError)),
        wait=wait_fixed(2),
        stop=stop_after_attempt(5),
        reraise=True,
    )
    @override
    @rate_limit
    def _get(
        self,
        collection_id: UUID,
        ids: Optional[IDs] = None,
        where: Optional[Where] = None,
        sort: Optional[str] = None,
        limit: Optional[int] = None,
        offset: Optional[int] = None,
        page: Optional[int] = None,
        page_size: Optional[int] = None,
        where_document: Optional[WhereDocument] = None,
        include: Include = ["embeddings", "metadatas", "documents"],  # type: ignore[list-item]
        tenant: str = DEFAULT_TENANT,
        database: str = DEFAULT_DATABASE,
    ) -> GetResult:
        add_attributes_to_current_span(
            {
                "collection_id": str(collection_id),
                "ids_count": len(ids) if ids else 0,
            }
        )

        scan = self._scan(collection_id)

        # TODO: Replace with unified validation
        if where is not None:
            validate_where(where)

        if where_document is not None:
            validate_where_document(where_document)

        self._quota_enforcer.enforce(
            action=Action.GET,
            tenant=tenant,
            ids=ids,
            where=where,
            where_document=where_document,
            limit=limit,
        )

        if sort is not None:
            raise NotImplementedError("Sorting is not yet supported")

        if page and page_size:
            offset = (page - 1) * page_size
            limit = page_size

        ids_amount = len(ids) if ids else 0
        self._product_telemetry_client.capture(
            CollectionGetEvent(
                collection_uuid=str(collection_id),
                ids_count=ids_amount,
                limit=limit if limit else 0,
                include_metadata=ids_amount if "metadatas" in include else 0,
                include_documents=ids_amount if "documents" in include else 0,
                include_uris=ids_amount if "uris" in include else 0,
            )
        )

        return self._executor.get(
            GetPlan(
                scan,
                Filter(ids, where, where_document),
                Limit(offset or 0, limit),
                Projection(
                    IncludeEnum.documents in include,
                    IncludeEnum.embeddings in include,
                    IncludeEnum.metadatas in include,
                    False,
                    IncludeEnum.uris in include,
                ),
            )
        )

    @trace_method("SegmentAPI._delete", OpenTelemetryGranularity.OPERATION)
    @override
    @rate_limit
    def _delete(
        self,
        collection_id: UUID,
        ids: Optional[IDs] = None,
        where: Optional[Where] = None,
        where_document: Optional[WhereDocument] = None,
        tenant: str = DEFAULT_TENANT,
        database: str = DEFAULT_DATABASE,
    ) -> None:
        add_attributes_to_current_span(
            {
                "collection_id": str(collection_id),
                "ids_count": len(ids) if ids else 0,
            }
        )

        # TODO: Replace with unified validation
        if where is not None:
            validate_where(where)

        if where_document is not None:
            validate_where_document(where_document)

        # You must have at least one of non-empty ids, where, or where_document.
        if (
            (ids is None or (ids is not None and len(ids) == 0))
            and (where is None or (where is not None and len(where) == 0))
            and (
                where_document is None
                or (where_document is not None and len(where_document) == 0)
            )
        ):
            raise ValueError(
                """
                You must provide either ids, where, or where_document to delete. If
                you want to delete all data in a collection you can delete the
                collection itself using the delete_collection method. Or alternatively,
                you can get() all the relevant ids and then delete them.
                """
            )

        scan = self._scan(collection_id)

        self._quota_enforcer.enforce(
            action=Action.DELETE,
            tenant=tenant,
            ids=ids,
            where=where,
            where_document=where_document,
        )

        self._manager.hint_use_collection(collection_id, t.Operation.DELETE)

        if (where or where_document) or not ids:
            ids_to_delete = self._executor.get(
                GetPlan(scan, Filter(ids, where, where_document))
            )["ids"]
        else:
            ids_to_delete = ids

        if len(ids_to_delete) == 0:
            return

        records_to_submit = list(
            _records(operation=t.Operation.DELETE, ids=ids_to_delete)
        )
        self._validate_embedding_record_set(scan.collection, records_to_submit)
        self._producer.submit_embeddings(collection_id, records_to_submit)

        self._product_telemetry_client.capture(
            CollectionDeleteEvent(
                collection_uuid=str(collection_id), delete_amount=len(ids_to_delete)
            )
        )

    @trace_method("SegmentAPI._count", OpenTelemetryGranularity.OPERATION)
    @retry(  # type: ignore[misc]
        retry=retry_if_exception(lambda e: isinstance(e, VersionMismatchError)),
        wait=wait_fixed(2),
        stop=stop_after_attempt(5),
        reraise=True,
    )
    @override
    @rate_limit
    def _count(
        self,
        collection_id: UUID,
        tenant: str = DEFAULT_TENANT,
        database: str = DEFAULT_DATABASE,
    ) -> int:
        add_attributes_to_current_span({"collection_id": str(collection_id)})
        return self._executor.count(CountPlan(self._scan(collection_id)))

    @trace_method("SegmentAPI._query", OpenTelemetryGranularity.OPERATION)
    # We retry on version mismatch errors because the version of the collection
    # may have changed between the time we got the version and the time we
    # actually query the collection on the FE. We are fine with fixed
    # wait time because the version mismatch error is not a error due to
    # network issues or other transient issues. It is a result of the
    # collection being updated between the time we got the version and
    # the time we actually query the collection on the FE.
    @retry(  # type: ignore[misc]
        retry=retry_if_exception(lambda e: isinstance(e, VersionMismatchError)),
        wait=wait_fixed(2),
        stop=stop_after_attempt(5),
        reraise=True,
    )
    @override
    @rate_limit
    def _query(
        self,
        collection_id: UUID,
        query_embeddings: Embeddings,
        n_results: int = 10,
        where: Optional[Where] = None,
        where_document: Optional[WhereDocument] = None,
        include: Include = ["documents", "metadatas", "distances"],  # type: ignore[list-item]
        tenant: str = DEFAULT_TENANT,
        database: str = DEFAULT_DATABASE,
    ) -> QueryResult:
        add_attributes_to_current_span(
            {
                "collection_id": str(collection_id),
                "n_results": n_results,
                "where": str(where),
            }
        )

        query_amount = len(query_embeddings)
        self._product_telemetry_client.capture(
            CollectionQueryEvent(
                collection_uuid=str(collection_id),
                query_amount=query_amount,
                n_results=n_results,
                with_metadata_filter=query_amount if where is not None else 0,
                with_document_filter=query_amount if where_document is not None else 0,
                include_metadatas=query_amount if "metadatas" in include else 0,
                include_documents=query_amount if "documents" in include else 0,
                include_uris=query_amount if "uris" in include else 0,
                include_distances=query_amount if "distances" in include else 0,
            )
        )

        # TODO: Replace with unified validation
        if where is not None:
            validate_where(where)
        if where_document is not None:
            validate_where_document(where_document)

        scan = self._scan(collection_id)
        for embedding in query_embeddings:
            self._validate_dimension(scan.collection, len(embedding), update=False)

        self._quota_enforcer.enforce(
            action=Action.QUERY,
            tenant=tenant,
            where=where,
            where_document=where_document,
            query_embeddings=query_embeddings,
            n_results=n_results,
        )

        return self._executor.knn(
            KNNPlan(
                scan,
                KNN(query_embeddings, n_results),
                Filter(None, where, where_document),
                Projection(
                    IncludeEnum.documents in include,
                    IncludeEnum.embeddings in include,
                    IncludeEnum.metadatas in include,
                    IncludeEnum.distances in include,
                    IncludeEnum.uris in include,
                ),
            )
        )

    @trace_method("SegmentAPI._peek", OpenTelemetryGranularity.OPERATION)
    @override
    @rate_limit
    def _peek(
        self,
        collection_id: UUID,
        n: int = 10,
        tenant: str = DEFAULT_TENANT,
        database: str = DEFAULT_DATABASE,
    ) -> GetResult:
        add_attributes_to_current_span({"collection_id": str(collection_id)})
        return self._get(collection_id, limit=n)  # type: ignore

    @override
    def get_version(self) -> str:
        return __version__

    @override
    def reset_state(self) -> None:
        pass

    @override
    def reset(self) -> bool:
        self._system.reset_state()
        return True

    @override
    def get_settings(self) -> Settings:
        return self._settings

    @override
    def get_max_batch_size(self) -> int:
        return self._producer.max_batch_size

    # TODO: This could potentially cause race conditions in a distributed version of the
    # system, since the cache is only local.
    # TODO: promote collection -> topic to a base class method so that it can be
    # used for channel assignment in the distributed version of the system.
    @trace_method(
        "SegmentAPI._validate_embedding_record_set", OpenTelemetryGranularity.ALL
    )
    def _validate_embedding_record_set(
        self, collection: t.Collection, records: List[t.OperationRecord]
    ) -> None:
        """Validate the dimension of an embedding record before submitting it to the system."""
        add_attributes_to_current_span({"collection_id": str(collection["id"])})
        for record in records:
            if record["embedding"] is not None:
                self._validate_dimension(
                    collection, len(record["embedding"]), update=True
                )

    # This method is intentionally left untraced because otherwise it can emit thousands of spans for requests containing many embeddings.
    def _validate_dimension(
        self, collection: t.Collection, dim: int, update: bool
    ) -> None:
        """Validate that a collection supports records of the given dimension. If update
        is true, update the collection if the collection doesn't already have a
        dimension."""
        if collection["dimension"] is None:
            if update:
                id = collection.id
                self._sysdb.update_collection(id=id, dimension=dim)
                collection["dimension"] = dim
        elif collection["dimension"] != dim:
            raise InvalidDimensionException(
                f"Embedding dimension {dim} does not match collection dimensionality {collection['dimension']}"
            )
        else:
            return  # all is well

    @trace_method("SegmentAPI._get_collection", OpenTelemetryGranularity.ALL)
    def _get_collection(self, collection_id: UUID) -> t.Collection:
        collections = self._sysdb.get_collections(id=collection_id)
        if not collections or len(collections) == 0:
            raise NotFoundError(f"Collection {collection_id} does not exist.")
        return collections[0]

    @trace_method("SegmentAPI._scan", OpenTelemetryGranularity.OPERATION)
    def _scan(self, collection_id: UUID) -> Scan:
        collection_and_segments = self._sysdb.get_collection_with_segments(
            collection_id
        )
        # For now collection should have exactly one segment per scope:
        # - Local scopes: vector, metadata
        # - Distributed scopes: vector, metadata, record
        scope_to_segment = {
            segment["scope"]: segment for segment in collection_and_segments["segments"]
        }
        return Scan(
            collection=collection_and_segments["collection"],
            knn=scope_to_segment[t.SegmentScope.VECTOR],
            metadata=scope_to_segment[t.SegmentScope.METADATA],
            # Local chroma do not have record segment, and this is not used by the local executor
            record=scope_to_segment.get(t.SegmentScope.RECORD, None),  # type: ignore[arg-type]
        )


def _records(
    operation: t.Operation,
    ids: IDs,
    embeddings: Optional[Embeddings] = None,
    metadatas: Optional[Metadatas] = None,
    documents: Optional[Documents] = None,
    uris: Optional[URIs] = None,
) -> Generator[t.OperationRecord, None, None]:
    """Convert parallel lists of embeddings, metadatas and documents to a sequence of
    SubmitEmbeddingRecords"""

    # Presumes that callers were invoked via  Collection model, which means
    # that we know that the embeddings, metadatas and documents have already been
    # normalized and are guaranteed to be consistently named lists.

    if embeddings == []:
        embeddings = None

    for i, id in enumerate(ids):
        metadata = None
        if metadatas:
            metadata = metadatas[i]

        if documents:
            document = documents[i]
            if metadata:
                metadata = {**metadata, "chroma:document": document}
            else:
                metadata = {"chroma:document": document}

        if uris:
            uri = uris[i]
            if metadata:
                metadata = {**metadata, "chroma:uri": uri}
            else:
                metadata = {"chroma:uri": uri}

        record = t.OperationRecord(
            id=id,
            embedding=embeddings[i] if embeddings is not None else None,
            encoding=t.ScalarEncoding.FLOAT32,  # Hardcode for now
            metadata=metadata,
            operation=operation,
        )
        yield record<|MERGE_RESOLUTION|>--- conflicted
+++ resolved
@@ -2,11 +2,7 @@
 from chromadb.api import ServerAPI
 from chromadb.api.collection_configuration import (
     CreateCollectionConfiguration,
-<<<<<<< HEAD
     UpdateCollectionConfiguration,
-    default_create_collection_configuration,
-=======
->>>>>>> 8199e9dd
     load_collection_configuration_from_create_collection_configuration,
     CollectionConfiguration,
 )
