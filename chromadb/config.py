--- conflicted
+++ resolved
@@ -8,8 +8,6 @@
     "chroma_api_impl",
     "chroma_server_ssl_enabled",
 ]
-<<<<<<< HEAD
-
 
 logger = logging.getLogger(__name__)
 
@@ -23,8 +21,6 @@
 
 
 _impls = {}
-=======
->>>>>>> c17249b8
 
 
 class Settings(BaseSettings):
