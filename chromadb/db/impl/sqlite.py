--- conflicted
+++ resolved
@@ -4,15 +4,11 @@
 import chromadb.db.base as base
 from chromadb.db.mixins.embeddings_queue import SqlEmbeddingsQueue
 from chromadb.db.mixins.sysdb import SqlSysDB
-<<<<<<< HEAD
-=======
 from chromadb.telemetry.opentelemetry import (
     OpenTelemetryClient,
     OpenTelemetryGranularity,
     trace_method,
 )
-from chromadb.utils.delete_file import delete_file
->>>>>>> bc69e088
 import sqlite3
 from overrides import override
 import pypika
