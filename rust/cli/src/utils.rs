use crate::client::ChromaClientError;
use crate::commands::db::DbError;
use crate::commands::login::LoginError;
use crate::commands::profile::ProfileError;
use crate::commands::run::RunError;
use crate::commands::update::UpdateError;
use crate::commands::vacuum::VacuumError;
use crate::dashboard_client::DashboardClientError;
use arboard::Clipboard;
use colored::Colorize;
use regex::Regex;
use reqwest::header::HeaderMap;
use reqwest::{Client, Method};
use serde::de::DeserializeOwned;
use serde::{Deserialize, Serialize};
use std::collections::HashMap;
use std::error::Error;
use std::fs;
use std::path::PathBuf;
use thiserror::Error;

pub const LOGO: &str = "
                \x1b[38;5;069m(((((((((    \x1b[38;5;203m(((((\x1b[38;5;220m####
             \x1b[38;5;069m(((((((((((((\x1b[38;5;203m(((((((((\x1b[38;5;220m#########
           \x1b[38;5;069m(((((((((((((\x1b[38;5;203m(((((((((((\x1b[38;5;220m###########
         \x1b[38;5;069m((((((((((((((\x1b[38;5;203m((((((((((((\x1b[38;5;220m############
        \x1b[38;5;069m(((((((((((((\x1b[38;5;203m((((((((((((((\x1b[38;5;220m#############
        \x1b[38;5;069m(((((((((((((\x1b[38;5;203m((((((((((((((\x1b[38;5;220m#############
         \x1b[38;5;069m((((((((((((\x1b[38;5;203m(((((((((((((\x1b[38;5;220m##############
         \x1b[38;5;069m((((((((((((\x1b[38;5;203m((((((((((((\x1b[38;5;220m##############
           \x1b[38;5;069m((((((((((\x1b[38;5;203m(((((((((((\x1b[38;5;220m#############
             \x1b[38;5;069m((((((((\x1b[38;5;203m((((((((\x1b[38;5;220m##############
                \x1b[38;5;069m(((((\x1b[38;5;203m((((    \x1b[38;5;220m#########\x1b[0m
";

pub const CHROMA_DIR: &str = ".chroma";
pub const CREDENTIALS_FILE: &str = "credentials";
const CONFIG_FILE: &str = "config.json";

#[derive(Debug, Error)]
pub enum CliError {
    #[error("{0}")]
    Utils(#[from] UtilsError),
    #[error("{0}")]
    Profile(#[from] ProfileError),
    #[error("{0}")]
    Run(#[from] RunError),
    #[error("Failed to vacuum Chroma")]
    Vacuum(#[from] VacuumError),
    #[error("{0}")]
    Client(#[from] ChromaClientError),
    #[error("{0}")]
    Db(#[from] DbError),
    #[error("{0}")]
<<<<<<< HEAD
    Update(#[from] UpdateError),
=======
    Login(#[from] LoginError),
    #[error("{0}")]
    DashboardClient(#[from] DashboardClientError),
>>>>>>> 15df7057
}

#[derive(Debug, Error)]
pub enum UtilsError {
    #[error("User home directory not found")]
    HomeDirNotFound,
    #[error("Failed to create .chroma directory")]
    ChromaDirCreateFailed,
    #[error("Failed to create credentials file")]
    CredsFileCreateFailed,
    #[error("Failed to create config file")]
    ConfigFileCreateFailed,
    #[error("Failed to read credentials file")]
    CredsFileReadFailed,
    #[error("Failed to parse credentials file")]
    CredsFileParseFailed,
    #[error("Failed to write credentials file")]
    CredsFileWriteFailed,
    #[error("Failed to read config file")]
    ConfigFileReadFailed,
    #[error("Failed to parse config file")]
    ConfigFileParseFailed,
    #[error("Failed to write config file")]
    ConfigFileWriteFailed,
    #[error("Failed to get user input")]
    UserInputFailed,
    #[error("Failed to open browser. {0}")]
    BrowserOpenFailed(String),
    #[error("Failed to copy to clipboard")]
    CopyToClipboardFailed,
    #[error("Input validation failed")]
    NameValidationFailed,
    #[error("name cannot be empty and must only contain alphanumerics, underscores, or hyphens")]
    InvalidName,
}

#[derive(Debug, Serialize, Deserialize, Clone)]
pub struct Profile {
    pub api_key: String,
    pub tenant_id: String,
}

impl Profile {
    pub fn new(api_key: String, tenant_id: String) -> Self {
        Self { api_key, tenant_id }
    }
}

#[derive(Debug, Serialize, Deserialize)]
pub struct CliConfig {
    pub current_profile: String,
}

#[derive(Debug, Deserialize)]
pub struct AddressBook {
    pub frontend_url: String,
    pub dashboard_api_url: String,
    pub dashboard_frontend_url: String,
}

impl AddressBook {
    pub fn new(
        frontend_url: String,
        dashboard_api_url: String,
        dashboard_frontend_url: String,
    ) -> Self {
        AddressBook {
            frontend_url,
            dashboard_api_url,
            dashboard_frontend_url,
        }
    }
    pub fn local() -> Self {
        Self::new(
            "http://localhost:8000".to_string(),
            "http://localhost:8002".to_string(),
            "http://localhost:3001".to_string(),
        )
    }

    pub fn cloud() -> Self {
        Self::new(
            "https://api.trychroma.com:8000".to_string(),
            "https://backend.trychroma.com".to_string(),
            "https://trychroma.com".to_string(),
        )
    }
}

#[derive(Debug)]
pub enum Environment {
    Local,
    Cloud,
}

impl Environment {
    pub fn address_book(&self) -> AddressBook {
        match self {
            Environment::Local => AddressBook::local(),
            Environment::Cloud => AddressBook::cloud(),
        }
    }
}

pub type Profiles = HashMap<String, Profile>;

fn get_chroma_dir() -> Result<PathBuf, CliError> {
    let home_dir = dirs::home_dir().ok_or(UtilsError::HomeDirNotFound)?;
    let chroma_dir = home_dir.join(CHROMA_DIR);
    if !chroma_dir.exists() {
        fs::create_dir_all(&chroma_dir).map_err(|_| UtilsError::ChromaDirCreateFailed)?;
    };
    Ok(chroma_dir)
}

fn get_credentials_file_path() -> Result<PathBuf, CliError> {
    let chroma_dir = get_chroma_dir()?;
    let credentials_path = chroma_dir.join(CREDENTIALS_FILE);
    if !credentials_path.exists() {
        fs::write(&credentials_path, "").map_err(|_| UtilsError::CredsFileCreateFailed)?;
    }
    Ok(credentials_path)
}

fn create_config_file(config_path: &PathBuf) -> Result<(), Box<dyn Error>> {
    let default_config = CliConfig {
        current_profile: String::new(),
    };
    let json_str = serde_json::to_string_pretty(&default_config)?;
    fs::write(config_path, json_str)?;
    Ok(())
}

fn get_config_file_path() -> Result<PathBuf, CliError> {
    let chroma_dir = get_chroma_dir()?;
    let config_path = chroma_dir.join(CONFIG_FILE);
    if !config_path.exists() {
        create_config_file(&config_path).map_err(|_| UtilsError::ConfigFileCreateFailed)?;
    }
    Ok(config_path)
}

pub fn get_address_book(dev: bool) -> AddressBook {
    match dev {
        true => Environment::Local.address_book(),
        false => Environment::Cloud.address_book(),
    }
}

pub fn read_profiles() -> Result<Profiles, CliError> {
    let credentials_path = get_credentials_file_path()?;
    let contents =
        fs::read_to_string(credentials_path).map_err(|_| UtilsError::CredsFileReadFailed)?;
    let profiles: Profiles =
        toml::from_str(&contents).map_err(|_| UtilsError::CredsFileParseFailed)?;
    Ok(profiles)
}

pub fn write_profiles(profiles: &Profiles) -> Result<(), CliError> {
    let credentials_path = get_credentials_file_path()?;
    let toml_str = toml::to_string(profiles).map_err(|_| UtilsError::CredsFileParseFailed)?;
    fs::write(credentials_path, toml_str).map_err(|_| UtilsError::CredsFileWriteFailed)?;
    Ok(())
}

pub fn read_config() -> Result<CliConfig, CliError> {
    let config_path = get_config_file_path()?;
    let contents =
        fs::read_to_string(&config_path).map_err(|_| UtilsError::ConfigFileReadFailed)?;
    let config: CliConfig =
        serde_json::from_str(&contents).map_err(|_| UtilsError::ConfigFileParseFailed)?;
    Ok(config)
}

pub fn write_config(config: &CliConfig) -> Result<(), CliError> {
    let config_path = get_config_file_path()?;
    let json_str =
        serde_json::to_string_pretty(config).map_err(|_| UtilsError::ConfigFileParseFailed)?;
    fs::write(config_path, json_str).map_err(|_| UtilsError::ConfigFileWriteFailed)?;
    Ok(())
}

pub fn get_profile(name: String) -> Result<Profile, CliError> {
    let profiles = read_profiles()?;
    if !profiles.contains_key(&name) {
        Err(ProfileError::ProfileNotFound(name).into())
    } else {
        Ok(profiles[&name].clone())
    }
}

pub fn get_current_profile() -> Result<(String, Profile), CliError> {
    let config = read_config()?;
    let profile_name = config.current_profile.clone();
    let profile = get_profile(config.current_profile).map_err(|e| match e {
        CliError::Profile(ProfileError::ProfileNotFound(_)) => ProfileError::NoActiveProfile.into(),
        _ => e,
    })?;
    Ok((profile_name, profile))
}

pub fn copy_to_clipboard(copy_string: &str) -> Result<(), CliError> {
    let mut clipboard = Clipboard::new().map_err(|_| UtilsError::CopyToClipboardFailed)?;
    clipboard
        .set_text(copy_string)
        .map_err(|_| UtilsError::CopyToClipboardFailed)?;
    println!("\n{}", "Copied to clipboard!".blue().bold());
    Ok(())
}

pub fn validate_uri(input: String) -> Result<String, UtilsError> {
    if input.is_empty() {
        return Err(UtilsError::InvalidName);
    }

    let re = Regex::new(r"^[a-zA-Z0-9_-]+$")
        .map_err(|e| e.to_string())
        .map_err(|_| UtilsError::NameValidationFailed)?;
    if !re.is_match(&input) {
        return Err(UtilsError::InvalidName);
    }

    Ok(input)
}

pub async fn send_request<T, R>(
    url: &String,
    method: Method,
    route: &str,
    headers: Option<HeaderMap>,
    body: Option<&T>,
) -> Result<R, Box<dyn Error>>
where
    T: Serialize,
    R: DeserializeOwned + Default,
{
    let url = format!("{}{}", url, route);

    let client = Client::new();
    let mut request_builder = client.request(method, url);

    if let Some(headers) = headers {
        request_builder = request_builder.headers(headers);
    }

    if let Some(b) = body {
        request_builder = request_builder.json(b);
    }

    let response = request_builder.send().await?.error_for_status()?;
    let parsed_response = response.json::<R>().await?;
    Ok(parsed_response)
}<|MERGE_RESOLUTION|>--- conflicted
+++ resolved
@@ -52,13 +52,11 @@
     #[error("{0}")]
     Db(#[from] DbError),
     #[error("{0}")]
-<<<<<<< HEAD
     Update(#[from] UpdateError),
-=======
+    #[error("{0}")]
     Login(#[from] LoginError),
     #[error("{0}")]
     DashboardClient(#[from] DashboardClientError),
->>>>>>> 15df7057
 }
 
 #[derive(Debug, Error)]
