--- conflicted
+++ resolved
@@ -33,13 +33,11 @@
 strum_macros = "0.27.1"
 semver = "1.0.26"
 regex = "1.11.1"
-<<<<<<< HEAD
 futures-util = "0.3.31"
 zip-extract = "0.2.1"
-=======
 urlencoding = "2.1.3"
 tower-http = {workspace = true}
->>>>>>> 52dd6390
+
 
 [dev-dependencies]
 assert_cmd = "2.0.16"
