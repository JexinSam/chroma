[package]
name = "chroma-cli"
version = "0.1.0"
edition = "2021"

[dependencies]
clap = { version = "4.5.28", features = ["derive"] }
colored = "3.0.0"
regex = "1.11.1"
reqwest = "0.12.9"
semver = "1.0.26"
tokio = { workspace = true }
<<<<<<< HEAD
webbrowser = "1.0.3"

chroma-frontend = { workspace = true }
=======
colored = "3.0.0"
dialoguer = "0.11.0"
indicatif.workspace = true
sqlx = { workspace = true }

chroma-frontend = { workspace = true }
chroma-config = { workspace = true }
chroma-system = { workspace = true }
chroma-sqlite = { workspace = true }
chroma-segment = { workspace = true }
chroma-sysdb = { workspace = true }
chroma-types = { workspace = true }
chroma-log = { workspace = true }

>>>>>>> f6289102

[[bin]]
name = "chroma"
path = "src/main.rs"<|MERGE_RESOLUTION|>--- conflicted
+++ resolved
@@ -10,12 +10,7 @@
 reqwest = "0.12.9"
 semver = "1.0.26"
 tokio = { workspace = true }
-<<<<<<< HEAD
-webbrowser = "1.0.3"
 
-chroma-frontend = { workspace = true }
-=======
-colored = "3.0.0"
 dialoguer = "0.11.0"
 indicatif.workspace = true
 sqlx = { workspace = true }
@@ -29,8 +24,6 @@
 chroma-types = { workspace = true }
 chroma-log = { workspace = true }
 
->>>>>>> f6289102
-
 [[bin]]
 name = "chroma"
 path = "src/main.rs"