--- conflicted
+++ resolved
@@ -337,11 +337,7 @@
         m.insert(UsageType::NumDatabases, 10);
         m.insert(UsageType::NumQueryIDs, 1000);
         m.insert(UsageType::RegexPatternLength, 0);
-<<<<<<< HEAD
-        m.insert(UsageType::NumForks, 10000);
-=======
         m.insert(UsageType::NumForks, 256);
->>>>>>> f5bc991d
         m
     };
 }
