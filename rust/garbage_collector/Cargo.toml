--- conflicted
+++ resolved
@@ -43,11 +43,8 @@
 chroma-cache = { workspace = true }
 chroma-index = { workspace = true }
 chroma-segment = { workspace = true }
-<<<<<<< HEAD
 chroma-memberlist = { workspace = true }
-=======
 chroma-tracing = { workspace = true }
->>>>>>> 54d858bf
 
 [dev-dependencies]
 proptest = { workspace = true }
