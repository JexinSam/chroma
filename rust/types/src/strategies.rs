--- conflicted
+++ resolved
@@ -1,8 +1,7 @@
 use crate::{
     Collection, CollectionAndSegments, CollectionUuid, DocumentExpression, DocumentOperator,
-    InternalCollectionConfiguration, LogRecord, MetadataExpression, MetadataValue, Operation,
-    OperationRecord, PrimitiveOperator, ScalarEncoding, Segment, SegmentType, SegmentUuid,
-    UpdateMetadata, UpdateMetadataValue, Where,
+    LogRecord, MetadataExpression, MetadataValue, Operation, OperationRecord, PrimitiveOperator,
+    ScalarEncoding, Segment, SegmentType, SegmentUuid, UpdateMetadata, UpdateMetadataValue, Where,
 };
 use proptest::{collection, prelude::*};
 
@@ -208,16 +207,6 @@
             .prop_map(move |logs| {
                 let collection_id = CollectionUuid::new();
                 let collection_and_segments = CollectionAndSegments {
-<<<<<<< HEAD
-                    collection: Collection::builder()
-                        .collection_id(collection_id)
-                        .name(PROP_COLL.to_string())
-                        .dimension(3)
-                        .tenant(PROP_TENANT.to_string())
-                        .database(PROP_DB.to_string())
-                        .config(InternalCollectionConfiguration::default_hnsw())
-                        .build(),
-=======
                     collection: Collection {
                         collection_id,
                         name: PROP_COLL.to_string(),
@@ -226,7 +215,6 @@
                         database: PROP_DB.to_string(),
                         ..Default::default()
                     },
->>>>>>> b6aa612c
                     metadata_segment: Segment {
                         id: SegmentUuid::new(),
                         r#type: SegmentType::Sqlite,
