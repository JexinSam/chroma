use std::{
    collections::{BTreeMap, HashMap},
    num::TryFromIntError,
};

use chroma_error::{ChromaError, ErrorCodes};
use chroma_sqlite::{
    db::SqliteDb,
    helpers::{delete_metadata, update_metadata},
    table::{EmbeddingFulltextSearch, EmbeddingMetadata, Embeddings, MaxSeqId},
};
use chroma_types::{
    operator::{
        CountResult, Filter, GetResult, Limit, Projection, ProjectionOutput, ProjectionRecord, Scan,
    },
    plan::{Count, Get},
    BooleanOperator, Chunk, CompositeExpression, DocumentExpression, DocumentOperator, LogRecord,
    MetadataComparison, MetadataExpression, MetadataSetValue, MetadataValue,
    MetadataValueConversionError, Operation, OperationRecord, PrimitiveOperator, SegmentUuid,
    SetOperator, UpdateMetadataValue, Where, CHROMA_DOCUMENT_KEY,
};
use sea_query::{
    Alias, DeleteStatement, Expr, ExprTrait, Func, InsertStatement, OnConflict, Query, SimpleExpr,
    SqliteQueryBuilder, UpdateStatement,
};
use sea_query_binder::SqlxBinder;
use sqlx::{Row, Sqlite, Transaction};
use thiserror::Error;

const SUBQ_ALIAS: &str = "filter_limit_subq";

#[derive(Debug, Error)]
pub enum SqliteMetadataError {
    #[error("Invalid log offset: {0}")]
    LogOffset(#[from] TryFromIntError),
    #[error("Invalid metadata value: {0}")]
    MetadataValue(#[from] MetadataValueConversionError),
    #[error("Could not update metadata table: {0}")]
    UpdateMetadata(#[from] chroma_sqlite::helpers::MetadataError),
    #[error(transparent)]
    SeaQuery(#[from] sea_query::error::Error),
    #[error(transparent)]
    Sqlx(#[from] sqlx::Error),
}

impl ChromaError for SqliteMetadataError {
    fn code(&self) -> ErrorCodes {
        ErrorCodes::Internal
    }
}

pub struct SqliteMetadataWriter {
    pub db: SqliteDb,
}

impl SqliteMetadataWriter {
    pub fn new(db: SqliteDb) -> Self {
        Self { db }
    }

    fn add_record_stmt(
        segment_id: SegmentUuid,
        seq_id: u64,
        user_id: String,
    ) -> Result<InsertStatement, SqliteMetadataError> {
        Ok(Query::insert()
            .into_table(Embeddings::Table)
            .columns([
                Embeddings::SegmentId,
                Embeddings::EmbeddingId,
                Embeddings::SeqId,
            ])
            .values([segment_id.to_string().into(), user_id.into(), seq_id.into()])?
            .on_conflict(
                OnConflict::columns([Embeddings::SegmentId, Embeddings::EmbeddingId])
                    .do_nothing()
                    .to_owned(),
            )
            .returning_col(Embeddings::Id)
            .to_owned())
    }

    async fn add_record<C>(
        tx: &mut C,
        segment_id: SegmentUuid,
        seq_id: u64,
        user_id: String,
    ) -> Result<Option<u32>, SqliteMetadataError>
    where
        for<'connection> &'connection mut C: sqlx::Executor<'connection, Database = sqlx::Sqlite>,
    {
        let (add_rec_stmt, values) =
            Self::add_record_stmt(segment_id, seq_id, user_id)?.build_sqlx(SqliteQueryBuilder);
        Ok(sqlx::query_with(&add_rec_stmt, values)
            .fetch_optional(&mut *tx)
            .await?
            .map(|row| row.try_get(0))
            .transpose()?)
    }

    fn update_record_stmt(
        segment_id: SegmentUuid,
        seq_id: u64,
        user_id: String,
    ) -> UpdateStatement {
        Query::update()
            .table(Embeddings::Table)
            .and_where(
                Expr::col(Embeddings::SegmentId)
                    .eq(segment_id.to_string())
                    .and(Expr::col(Embeddings::EmbeddingId).eq(user_id)),
            )
            .value(Embeddings::SeqId, seq_id)
            .returning_col(Embeddings::Id)
            .to_owned()
    }

    async fn update_record<C>(
        tx: &mut C,
        segment_id: SegmentUuid,
        seq_id: u64,
        user_id: String,
    ) -> Result<Option<u32>, SqliteMetadataError>
    where
        for<'connection> &'connection mut C: sqlx::Executor<'connection, Database = sqlx::Sqlite>,
    {
        let (update_rec_stmt, values) =
            Self::update_record_stmt(segment_id, seq_id, user_id).build_sqlx(SqliteQueryBuilder);
        Ok(sqlx::query_with(&update_rec_stmt, values)
            .fetch_optional(&mut *tx)
            .await?
            .map(|row| row.try_get(0))
            .transpose()?)
    }

    fn upsert_record_stmt(
        segment_id: SegmentUuid,
        seq_id: u64,
        user_id: String,
    ) -> Result<InsertStatement, SqliteMetadataError> {
        Ok(Self::add_record_stmt(segment_id, seq_id, user_id)?
            .on_conflict(
                OnConflict::columns([Embeddings::SegmentId, Embeddings::EmbeddingId])
                    .update_columns([Embeddings::SeqId])
                    .to_owned(),
            )
            .to_owned())
    }

    async fn upsert_record<C>(
        tx: &mut C,
        segment_id: SegmentUuid,
        seq_id: u64,
        user_id: String,
    ) -> Result<u32, SqliteMetadataError>
    where
        for<'connection> &'connection mut C: sqlx::Executor<'connection, Database = sqlx::Sqlite>,
    {
        let (upsert_rec_stmt, values) =
            Self::upsert_record_stmt(segment_id, seq_id, user_id)?.build_sqlx(SqliteQueryBuilder);
        Ok(sqlx::query_with(&upsert_rec_stmt, values)
            .fetch_one(&mut *tx)
            .await?
            .try_get(0)?)
    }

    fn delete_record_stmt(segment_id: SegmentUuid, user_id: String) -> DeleteStatement {
        Query::delete()
            .from_table(Embeddings::Table)
            .and_where(
                Expr::col(Embeddings::SegmentId)
                    .eq(segment_id.to_string())
                    .and(Expr::col(Embeddings::EmbeddingId).eq(user_id)),
            )
            .returning_col(Embeddings::Id)
            .to_owned()
    }

    async fn delete_record<C>(
        tx: &mut C,
        segment_id: SegmentUuid,
        user_id: String,
    ) -> Result<Option<u32>, SqliteMetadataError>
    where
        for<'connection> &'connection mut C: sqlx::Executor<'connection, Database = sqlx::Sqlite>,
    {
        let (delete_rec_stmt, values) =
            Self::delete_record_stmt(segment_id, user_id).build_sqlx(SqliteQueryBuilder);
        Ok(sqlx::query_with(&delete_rec_stmt, values)
            .fetch_optional(&mut *tx)
            .await?
            .map(|r| r.try_get(0))
            .transpose()?)
    }

    fn add_document_stmt(
        id: u32,
        document: String,
    ) -> Result<InsertStatement, SqliteMetadataError> {
        Ok(Query::insert()
            .into_table(EmbeddingFulltextSearch::Table)
            .columns([
                EmbeddingFulltextSearch::Rowid,
                EmbeddingFulltextSearch::StringValue,
            ])
            .values([id.into(), document.into()])?
            .to_owned())
    }

    async fn add_document<C>(
        tx: &mut C,
        id: u32,
        document: String,
    ) -> Result<(), SqliteMetadataError>
    where
        for<'connection> &'connection mut C: sqlx::Executor<'connection, Database = sqlx::Sqlite>,
    {
        let (add_doc_stmt, values) =
            Self::add_document_stmt(id, document)?.build_sqlx(SqliteQueryBuilder);
        sqlx::query_with(&add_doc_stmt, values)
            .execute(&mut *tx)
            .await?;
        Ok(())
    }

    fn delete_document_stmt(id: u32) -> DeleteStatement {
        Query::delete()
            .from_table(EmbeddingFulltextSearch::Table)
            .and_where(Expr::col(EmbeddingFulltextSearch::Rowid).eq(id))
            .to_owned()
    }

    async fn delete_document<C>(tx: &mut C, id: u32) -> Result<(), SqliteMetadataError>
    where
        for<'connection> &'connection mut C: sqlx::Executor<'connection, Database = sqlx::Sqlite>,
    {
        let (delete_doc_stmt, values) =
            Self::delete_document_stmt(id).build_sqlx(SqliteQueryBuilder);
        sqlx::query_with(&delete_doc_stmt, values)
            .execute(&mut *tx)
            .await?;
        Ok(())
    }

    fn upsert_max_seq_id_stmt(
        segment_id: SegmentUuid,
        seq_id: u64,
    ) -> Result<InsertStatement, SqliteMetadataError> {
        Ok(Query::insert()
            .into_table(MaxSeqId::Table)
            .columns([MaxSeqId::SegmentId, MaxSeqId::SeqId])
            .values([segment_id.to_string().into(), seq_id.into()])?
            .on_conflict(
                OnConflict::column(MaxSeqId::SegmentId)
                    .update_column(MaxSeqId::SeqId)
                    .to_owned(),
            )
            .to_owned())
    }

    async fn upsert_max_seq_id<C>(
        tx: &mut C,
        segment_id: SegmentUuid,
        seq_id: u64,
    ) -> Result<(), SqliteMetadataError>
    where
        for<'connection> &'connection mut C: sqlx::Executor<'connection, Database = sqlx::Sqlite>,
    {
        let (upsert_max_seq_id_stmt, values) =
            Self::upsert_max_seq_id_stmt(segment_id, seq_id)?.build_sqlx(SqliteQueryBuilder);
        sqlx::query_with(&upsert_max_seq_id_stmt, values)
            .execute(&mut *tx)
            .await?;
        Ok(())
    }

    pub async fn begin(&self) -> Result<Transaction<'static, Sqlite>, SqliteMetadataError> {
        Ok(self.db.get_conn().begin().await?)
    }

    pub async fn apply_logs<C>(
        &self,
        logs: Chunk<LogRecord>,
        segment_id: SegmentUuid,
        tx: &mut C,
    ) -> Result<(), SqliteMetadataError>
    where
        for<'connection> &'connection mut C: sqlx::Executor<'connection, Database = sqlx::Sqlite>,
    {
        if logs.is_empty() {
            return Ok(());
        }
        let mut max_seq_id = u64::MIN;
        for (
            LogRecord {
                log_offset,
                record:
                    OperationRecord {
                        id,
                        metadata,
                        document,
                        operation,
                        ..
                    },
            },
            _,
        ) in logs.iter()
        {
            let log_offset_unsigned = (*log_offset).try_into()?;
            max_seq_id = max_seq_id.max(log_offset_unsigned);
            let mut metadata_owned = metadata.clone();
            if let Some(doc) = document {
                let mut doc_embedded_meta = metadata_owned.unwrap_or_default();
                doc_embedded_meta.insert(
                    CHROMA_DOCUMENT_KEY.to_string(),
                    UpdateMetadataValue::Str(doc.clone()),
                );
                metadata_owned = Some(doc_embedded_meta);
            }
            match operation {
                Operation::Add => {
                    if let Some(offset_id) =
                        Self::add_record(tx, segment_id, log_offset_unsigned, id.clone()).await?
                    {
                        if let Some(meta) = metadata_owned {
                            update_metadata::<EmbeddingMetadata, _, _>(tx, offset_id, meta).await?;
                        }

                        if let Some(doc) = document {
                            Self::add_document(tx, offset_id, doc.clone()).await?;
                        }
                    }
                }
                Operation::Update => {
                    if let Some(offset_id) =
                        Self::update_record(tx, segment_id, log_offset_unsigned, id.clone()).await?
                    {
                        if let Some(meta) = metadata_owned {
                            update_metadata::<EmbeddingMetadata, _, _>(tx, offset_id, meta).await?;
                        }

                        if let Some(doc) = document {
                            Self::delete_document(tx, offset_id).await?;
                            Self::add_document(tx, offset_id, doc.clone()).await?;
                        }
                    }
                }
                Operation::Upsert => {
                    let offset_id =
                        Self::upsert_record(tx, segment_id, log_offset_unsigned, id.clone())
                            .await?;

                    if let Some(meta) = metadata_owned {
                        update_metadata::<EmbeddingMetadata, _, _>(tx, offset_id, meta).await?;
                    }

                    if let Some(doc) = document {
                        Self::delete_document(tx, offset_id).await?;
                        Self::add_document(tx, offset_id, doc.clone()).await?;
                    }
                }
                Operation::Delete => {
                    if let Some(offset_id) = Self::delete_record(tx, segment_id, id.clone()).await?
                    {
                        delete_metadata::<EmbeddingMetadata, _, _>(tx, offset_id).await?;
                        Self::delete_document(tx, offset_id).await?;
                    }
                }
            }
        }

        Self::upsert_max_seq_id(tx, segment_id, max_seq_id).await?;

        Ok(())
    }
}

trait IntoSqliteExpr {
    /// Evaluate to a binary integer (0/1) indicating boolean value
    /// We cannot directly use a boolean value because `Any` and `All` aggregation does not exist
    /// We need to use `Min` and `Max` as a workaround
    /// In SQLite, boolean can be implicitly treated as binary integer
    fn eval(&self) -> SimpleExpr;
}

impl IntoSqliteExpr for Where {
    fn eval(&self) -> SimpleExpr {
        match self {
            Where::Composite(expr) => expr.eval(),
            Where::Document(expr) => expr.eval(),
            Where::Metadata(expr) => {
                // Local chroma is mixing the usage of int and float
                match &expr.comparison {
                    MetadataComparison::Set(op, MetadataSetValue::Int(is)) => {
                        let alt = MetadataExpression {
                            key: expr.key.clone(),
                            comparison: MetadataComparison::Set(
                                op.clone(),
                                MetadataSetValue::Float(
                                    is.iter().cloned().map(|i| i as f64).collect(),
                                ),
                            ),
                        };
                        match op {
                            SetOperator::In => expr.eval().or(alt.eval()),
                            SetOperator::NotIn => expr.eval().and(alt.eval()),
                        }
                    }
                    MetadataComparison::Set(op, MetadataSetValue::Float(fs)) => {
                        let alt = MetadataExpression {
                            key: expr.key.clone(),
                            comparison: MetadataComparison::Set(
                                op.clone(),
                                MetadataSetValue::Int(
                                    fs.iter().cloned().map(|f| f as i64).collect(),
                                ),
                            ),
                        };
                        match op {
                            SetOperator::In => expr.eval().or(alt.eval()),
                            SetOperator::NotIn => expr.eval().and(alt.eval()),
                        }
                    }
                    // since the metadata expr eval handles the union in case of int and float, we can just pass through
                    _ => expr.eval(),
                }
            }
        }
    }
}

// this function creates a union subquery for int and float queries
// this utilizes index on int and float columns separately and combines results after
// for better performance

// then on Where::eval(), directly eval the subquery instead of using the OR logic
fn create_union_subquery_for_int_float_ops(
    key: String,
    op: PrimitiveOperator,
    val: MetadataValue,
) -> sea_query::SelectStatement {
    let key_col = Expr::col((EmbeddingMetadata::Table, EmbeddingMetadata::Key));
    let key_cond = key_col.clone().eq(key).and(key_col.is_not_null());

    let mut subq1 = Query::select()
        .column(EmbeddingMetadata::Id)
        .from(EmbeddingMetadata::Table)
        .and_where(key_cond.clone())
        .to_owned();

    let mut subq2 = Query::select()
        .column(EmbeddingMetadata::Id)
        .from(EmbeddingMetadata::Table)
        .and_where(key_cond)
        .to_owned();

    // if val is int or float, create two variables, i and f and based on which one convert it to the other type
    let (i, f) = match val {
        MetadataValue::Int(i) => (i, i as f64),
        MetadataValue::Float(f) => (f as i64, f),
        // if val is not int or float, return the subquery as is, no union necessary
        _ => return subq1,
    };

    let int_col = Expr::col((EmbeddingMetadata::Table, EmbeddingMetadata::IntValue));
    let float_col = Expr::col((EmbeddingMetadata::Table, EmbeddingMetadata::FloatValue));

    match op {
        PrimitiveOperator::Equal => {
            subq1.and_where(int_col.eq(i));
            subq2.and_where(float_col.eq(f));
        }
        PrimitiveOperator::NotEqual => {
            subq1.and_where(int_col.eq(i));
            subq2.and_where(float_col.eq(f));
        }
        PrimitiveOperator::GreaterThan => {
            subq1.and_where(int_col.gt(i));
            subq2.and_where(float_col.gt(f));
        }
        PrimitiveOperator::GreaterThanOrEqual => {
            subq1.and_where(int_col.gte(i));
            subq2.and_where(float_col.gte(f));
        }
        PrimitiveOperator::LessThan => {
            subq1.and_where(int_col.lt(i));
            subq2.and_where(float_col.lt(f));
        }
        PrimitiveOperator::LessThanOrEqual => {
            subq1.and_where(int_col.lte(i));
            subq2.and_where(float_col.lte(f));
        }
    }

    subq1.union(sea_query::UnionType::Distinct, subq2);

    subq1
}

impl IntoSqliteExpr for CompositeExpression {
    fn eval(&self) -> SimpleExpr {
        match self.operator {
            BooleanOperator::And => {
                let mut expr = SimpleExpr::Value(sea_query::Value::Bool(Some(true)));
                for child in &self.children {
                    expr = Expr::expr(expr).and(child.eval());
                }
                expr
            }
            BooleanOperator::Or => {
                let mut expr = SimpleExpr::Value(sea_query::Value::Bool(Some(false)));
                for child in &self.children {
                    expr = Expr::expr(expr).or(child.eval());
                }
                expr
            }
        }
    }
}

impl IntoSqliteExpr for DocumentExpression {
    fn eval(&self) -> SimpleExpr {
        let subq = Query::select()
            .column(EmbeddingFulltextSearch::Rowid)
            .from(EmbeddingFulltextSearch::Table)
            .and_where(
                Expr::col(EmbeddingFulltextSearch::StringValue)
                    .like(format!("%{}%", self.pattern.replace("%", ""))),
            )
            .to_owned();
        match self.operator {
<<<<<<< HEAD
            DocumentOperator::Contains => doc_contains,
            DocumentOperator::NotContains => doc_contains.not(),
=======
            DocumentOperator::Contains => Expr::col((Embeddings::Table, Embeddings::Id)).in_subquery(subq),
            DocumentOperator::NotContains => Expr::col((Embeddings::Table, Embeddings::Id)).not_in_subquery(subq),
>>>>>>> f5bc991d
            DocumentOperator::Regex => todo!("Implement Regex matching. The result must be a not-nullable boolean (use `<expr>.is(true)`)"),
            DocumentOperator::NotRegex => todo!("Implement negated Regex matching. This must be exact opposite of Regex matching (use `<expr>.not()`)"),
        }
    }
}

impl IntoSqliteExpr for MetadataExpression {
    fn eval(&self) -> SimpleExpr {
        let key_col = Expr::col((EmbeddingMetadata::Table, EmbeddingMetadata::Key));
        let key_cond = key_col
            .clone()
            .eq(self.key.to_string())
            .and(key_col.is_not_null());
        match &self.comparison {
            MetadataComparison::Primitive(op, val) => {
                let (col, sval) = match val {
                    MetadataValue::Bool(b) => (EmbeddingMetadata::BoolValue, Expr::val(*b)),
                    MetadataValue::Int(i) => (EmbeddingMetadata::IntValue, Expr::val(*i)),
                    MetadataValue::Float(f) => (EmbeddingMetadata::FloatValue, Expr::val(*f)),
                    MetadataValue::Str(s) => (EmbeddingMetadata::StringValue, Expr::val(s)),
                };
                let scol = Expr::col((EmbeddingMetadata::Table, col));
                let mut subq = Query::select()
                    .column(EmbeddingMetadata::Id)
                    .from(EmbeddingMetadata::Table)
                    .and_where(key_cond.clone())
                    .to_owned();

                match op {
                    PrimitiveOperator::Equal => {
                        if matches!(val, MetadataValue::Int(_) | MetadataValue::Float(_)) {
                            subq = create_union_subquery_for_int_float_ops(
                                self.key.clone(),
                                op.clone(),
                                val.clone(),
                            );
                        } else {
                            subq.and_where(scol.eq(sval));
                        }
                        Expr::col((Embeddings::Table, Embeddings::Id)).in_subquery(subq)
                    }
                    PrimitiveOperator::NotEqual => {
                        if matches!(val, MetadataValue::Int(_) | MetadataValue::Float(_)) {
                            subq = create_union_subquery_for_int_float_ops(
                                self.key.clone(),
                                op.clone(),
                                val.clone(),
                            );
                        } else {
                            subq.and_where(scol.eq(sval));
                        }
                        Expr::col((Embeddings::Table, Embeddings::Id)).not_in_subquery(subq)
                    }
                    PrimitiveOperator::GreaterThan => {
                        if matches!(val, MetadataValue::Int(_) | MetadataValue::Float(_)) {
                            subq = create_union_subquery_for_int_float_ops(
                                self.key.clone(),
                                op.clone(),
                                val.clone(),
                            );
                        } else {
                            subq.and_where(scol.gt(sval));
                        }
                        Expr::col((Embeddings::Table, Embeddings::Id)).in_subquery(subq)
                    }
                    PrimitiveOperator::GreaterThanOrEqual => {
                        if matches!(val, MetadataValue::Int(_) | MetadataValue::Float(_)) {
                            subq = create_union_subquery_for_int_float_ops(
                                self.key.clone(),
                                op.clone(),
                                val.clone(),
                            );
                        } else {
                            subq.and_where(scol.gte(sval));
                        }
                        Expr::col((Embeddings::Table, Embeddings::Id)).in_subquery(subq)
                    }
                    PrimitiveOperator::LessThan => {
                        if matches!(val, MetadataValue::Int(_) | MetadataValue::Float(_)) {
                            subq = create_union_subquery_for_int_float_ops(
                                self.key.clone(),
                                op.clone(),
                                val.clone(),
                            );
                        } else {
                            subq.and_where(scol.lt(sval));
                        }
                        Expr::col((Embeddings::Table, Embeddings::Id)).in_subquery(subq)
                    }
                    PrimitiveOperator::LessThanOrEqual => {
                        if matches!(val, MetadataValue::Int(_) | MetadataValue::Float(_)) {
                            subq = create_union_subquery_for_int_float_ops(
                                self.key.clone(),
                                op.clone(),
                                val.clone(),
                            );
                        } else {
                            subq.and_where(scol.lte(sval));
                        }
                        Expr::col((Embeddings::Table, Embeddings::Id)).in_subquery(subq)
                    }
                }
            }
            MetadataComparison::Set(op, vals) => {
                let (col, svals) = match vals {
                    MetadataSetValue::Bool(bs) => (
                        EmbeddingMetadata::BoolValue,
                        bs.iter().cloned().map(Expr::val).collect::<Vec<_>>(),
                    ),
                    MetadataSetValue::Int(is) => (
                        EmbeddingMetadata::IntValue,
                        is.iter().cloned().map(Expr::val).collect::<Vec<_>>(),
                    ),
                    MetadataSetValue::Float(fs) => (
                        EmbeddingMetadata::FloatValue,
                        fs.iter().cloned().map(Expr::val).collect::<Vec<_>>(),
                    ),
                    MetadataSetValue::Str(ss) => (
                        EmbeddingMetadata::StringValue,
                        ss.iter().cloned().map(Expr::val).collect::<Vec<_>>(),
                    ),
                };
                let scol = Expr::col((EmbeddingMetadata::Table, col));
                let subq = Query::select()
                    .column(EmbeddingMetadata::Id)
                    .from(EmbeddingMetadata::Table)
                    .and_where(key_cond.clone())
                    .and_where(scol.is_in(svals))
                    .to_owned();

                match op {
                    SetOperator::In => {
                        Expr::col((Embeddings::Table, Embeddings::Id)).in_subquery(subq)
                    }
                    SetOperator::NotIn => {
                        Expr::col((Embeddings::Table, Embeddings::Id)).not_in_subquery(subq)
                    }
                }
            }
        }
    }
}

#[derive(Clone, Debug)]
pub struct SqliteMetadataReader {
    pub db: SqliteDb,
}

impl SqliteMetadataReader {
    pub fn new(db: SqliteDb) -> Self {
        Self { db }
    }

    pub async fn current_max_seq_id(
        &self,
        segment_id: &SegmentUuid,
    ) -> Result<u64, SqliteMetadataError> {
        let (sql, values) = Query::select()
            .column(MaxSeqId::SeqId)
            .from(MaxSeqId::Table)
            .and_where(Expr::col(MaxSeqId::SegmentId).eq(segment_id.to_string()))
            .build_sqlx(SqliteQueryBuilder);
        let row_opt = sqlx::query_with(&sql, values)
            .fetch_optional(self.db.get_conn())
            .await?;
        Ok(row_opt
            .map(|row| row.try_get::<u64, _>(0))
            .transpose()?
            .unwrap_or_default())
    }

    pub async fn count(
        &self,
        Count {
            scan: Scan {
                collection_and_segments,
            },
        }: Count,
    ) -> Result<CountResult, SqliteMetadataError> {
        let (sql, values) = Query::select()
            .expr(Func::count(Expr::col(Embeddings::Id)))
            .from(Embeddings::Table)
            .and_where(
                Expr::col(Embeddings::SegmentId)
                    .eq(collection_and_segments.metadata_segment.id.to_string()),
            )
            .build_sqlx(SqliteQueryBuilder);

        // Count should yield exactly one row with exactly one column
        let count = sqlx::query_with(&sql, values)
            .fetch_one(self.db.get_conn())
            .await?
            .try_get(0)?;
        Ok(CountResult {
            count,
            pulled_log_bytes: 0,
        })
    }

    pub async fn get(
        &self,
        Get {
            scan: Scan {
                collection_and_segments,
            },
            filter: Filter {
                query_ids,
                where_clause,
            },
            limit: Limit { skip, fetch },
            proj: Projection {
                document, metadata, ..
            },
        }: Get,
    ) -> Result<GetResult, SqliteMetadataError> {
        let mut filter_limit_query = Query::select();
        filter_limit_query.columns([
            (Embeddings::Table, Embeddings::Id),
            (Embeddings::Table, Embeddings::EmbeddingId),
        ]);
        filter_limit_query.from(Embeddings::Table).and_where(
            Expr::col((Embeddings::Table, Embeddings::SegmentId))
                .eq(collection_and_segments.metadata_segment.id.to_string()),
        );

        if let Some(ids) = &query_ids {
            filter_limit_query
                .cond_where(Expr::col((Embeddings::Table, Embeddings::EmbeddingId)).is_in(ids));
        }

        if let Some(whr) = &where_clause {
            filter_limit_query.distinct().cond_where(whr.eval());
        }

        filter_limit_query
            .order_by((Embeddings::Table, Embeddings::Id), sea_query::Order::Asc)
            .offset(skip as u64)
            .limit(fetch.unwrap_or(u32::MAX) as u64);

        let alias = Alias::new(SUBQ_ALIAS);
        let mut projection_query = Query::select();
        projection_query
            .columns([
                (alias.clone(), Embeddings::Id),
                (alias.clone(), Embeddings::EmbeddingId),
            ])
            .from_subquery(filter_limit_query, alias.clone());

        if document || metadata {
            projection_query
                .left_join(
                    EmbeddingMetadata::Table,
                    Expr::col((alias.clone(), Embeddings::Id))
                        .equals((EmbeddingMetadata::Table, EmbeddingMetadata::Id)),
                )
                .columns(
                    [
                        EmbeddingMetadata::Key,
                        EmbeddingMetadata::StringValue,
                        EmbeddingMetadata::IntValue,
                        EmbeddingMetadata::FloatValue,
                        EmbeddingMetadata::BoolValue,
                    ]
                    .map(|c| (EmbeddingMetadata::Table, c)),
                );
        }

        let (sql, values) = projection_query.build_sqlx(SqliteQueryBuilder);

        let rows = sqlx::query_with(&sql, values)
            .fetch_all(self.db.get_conn())
            .await?;

        let mut records = BTreeMap::new();

        for row in rows {
            let offset_id: u32 = row.try_get(0)?;
            let user_id: String = row.try_get(1)?;
            let record = records.entry(offset_id).or_insert(ProjectionRecord {
                id: user_id,
                document: None,
                embedding: None,
                metadata: (document || metadata).then_some(HashMap::new()),
            });

            if document || metadata {
                if let Ok(key) = row.try_get::<String, _>(2) {
                    if let Some(metadata) = record.metadata.as_mut() {
                        if let Ok(Some(s)) = row.try_get(3) {
                            metadata.insert(key.clone(), MetadataValue::Str(s));
                        } else if let Ok(Some(i)) = row.try_get(4) {
                            metadata.insert(key.clone(), MetadataValue::Int(i));
                        } else if let Ok(Some(f)) = row.try_get(5) {
                            metadata.insert(key.clone(), MetadataValue::Float(f));
                        } else if let Ok(Some(b)) = row.try_get(6) {
                            metadata.insert(key, MetadataValue::Bool(b));
                        }
                    }
                }
            }
        }

        Ok(GetResult {
            pulled_log_bytes: 0,
            result: ProjectionOutput {
                records: records
                    .into_values()
                    .map(|mut rec| {
                        if let Some(mut meta) = rec.metadata.take() {
                            if let Some(MetadataValue::Str(doc)) = meta.remove(CHROMA_DOCUMENT_KEY)
                            {
                                rec.document = Some(doc);
                            }
                            if !meta.is_empty() {
                                rec.metadata = Some(meta)
                            }
                        }
                        rec
                    })
                    .collect(),
            },
        })
    }
}

#[cfg(test)]
mod tests {
    use super::{SqliteMetadataReader, SqliteMetadataWriter};
    use crate::test::TestReferenceSegment;
    use chroma_sqlite::db::test_utils::get_new_sqlite_db;
    use chroma_types::{
        operator::{Filter, Limit, Projection, Scan},
        plan::{Count, Get},
        strategies::{any_collection_data_and_where_filter, TestCollectionData},
        Chunk, CollectionAndSegments, DocumentOperator, LogRecord, MetadataComparison,
        MetadataExpression, MetadataValue, Operation, OperationRecord, PrimitiveOperator,
        UpdateMetadataValue, Where,
    };
    use proptest::prelude::*;
    use std::collections::HashMap;
    use tokio::runtime::Runtime;

    proptest! {
        #[test]
        fn test_count(
            test_data in any::<TestCollectionData>()
        ) {
            let runtime = Runtime::new().expect("Should be able to start tokio runtime");
            let mut ref_seg = TestReferenceSegment::default();
            let sqlite_seg_writer = SqliteMetadataWriter {
                db: runtime.block_on(get_new_sqlite_db())
            };

            let metadata_seg_id = test_data.collection_and_segments.metadata_segment.id;
            ref_seg.apply_logs(test_data.logs.clone(), metadata_seg_id);
            let mut tx = runtime.block_on(sqlite_seg_writer.begin()).expect("Should be able to start transaction");
            let data: Chunk<LogRecord> = Chunk::new(test_data.logs.clone().into());
            runtime.block_on(sqlite_seg_writer.apply_logs(data, metadata_seg_id, &mut *tx)).expect("Should be able to apply logs");
            runtime.block_on(tx.commit()).expect("Should be able to commit log");

            let sqlite_seg_reader = SqliteMetadataReader {
                db: sqlite_seg_writer.db
            };
            let plan = Count { scan: Scan { collection_and_segments: test_data.collection_and_segments.clone() }};
            let ref_count = ref_seg.count(plan.clone()).expect("Count should not fail").count;
            let sqlite_count = runtime.block_on(sqlite_seg_reader.count(plan)).expect("Count should not fail").count;
            assert_eq!(sqlite_count, ref_count);
        }
    }

    proptest! {
        #[test]
        fn test_get(
            (test_data, where_clause) in any_collection_data_and_where_filter()
        ) {
            let runtime = Runtime::new().expect("Should be able to start tokio runtime");
            let mut ref_seg = TestReferenceSegment::default();
            let sqlite_seg_writer = SqliteMetadataWriter {
                db: runtime.block_on(get_new_sqlite_db())
            };

            let metadata_seg_id = test_data.collection_and_segments.metadata_segment.id;
            ref_seg.apply_logs(test_data.logs.clone(), metadata_seg_id);
            let mut tx = runtime.block_on(sqlite_seg_writer.begin()).expect("Should be able to start transaction");
            let data: Chunk<LogRecord> = Chunk::new(test_data.logs.clone().into());
            runtime.block_on(sqlite_seg_writer.apply_logs(data, metadata_seg_id, &mut *tx)).expect("Should be able to apply logs");
            runtime.block_on(tx.commit()).expect("Should be able to commit log");

            let sqlite_seg_reader = SqliteMetadataReader {
                db: sqlite_seg_writer.db
            };

            let plan = Get {
                scan: Scan {
                    collection_and_segments: test_data.collection_and_segments.clone(),
                },
                filter: Filter {
                    query_ids: None,
                    where_clause: Some(where_clause.clause),
                },
                limit: Limit {
                    skip: 3,
                    fetch: Some(6),
                },
                proj: Projection {
                    document: true,
                    embedding: false,
                    metadata: true,
                },
            };
            let ref_get = ref_seg.get(plan.clone()).expect("Get should not fail");
            let sqlite_get = runtime.block_on(sqlite_seg_reader.get(plan)).expect("Get should not fail");
            assert_eq!(sqlite_get, ref_get);
        }
    }

    #[tokio::test]
    async fn test_metadata_key_null_edge_case() {
        let mut ref_seg = TestReferenceSegment::default();
        let sqlite_seg_writer = SqliteMetadataWriter {
            db: get_new_sqlite_db().await,
        };

        let mut logs = Vec::new();
        let mut metadata1 = HashMap::new();
        metadata1.insert(
            "test_key".to_string(),
            UpdateMetadataValue::Str("test_value".to_string()),
        );

        let mut metadata2 = HashMap::new();
        metadata2.insert("test_key".to_string(), UpdateMetadataValue::None);

        logs.push(LogRecord {
            log_offset: 0,
            record: OperationRecord {
                id: "id1".to_string(),
                metadata: Some(metadata1),
                document: None,
                operation: Operation::Add,
                embedding: None,
                encoding: None,
            },
        });

        logs.push(LogRecord {
            log_offset: 1,
            record: OperationRecord {
                id: "id2".to_string(),
                metadata: Some(metadata2),
                document: None,
                operation: Operation::Add,
                embedding: None,
                encoding: None,
            },
        });

        let collection_and_segments = CollectionAndSegments::test(3);
        let metadata_seg_id = collection_and_segments.metadata_segment.id;

        ref_seg.apply_logs(logs.clone(), metadata_seg_id);
        let mut tx = sqlite_seg_writer
            .begin()
            .await
            .expect("Should be able to start transaction");
        let data: Chunk<LogRecord> = Chunk::new(logs.into());
        sqlite_seg_writer
            .apply_logs(data, metadata_seg_id, &mut *tx)
            .await
            .expect("Should be able to apply logs");
        tx.commit().await.expect("Should be able to commit log");

        let sqlite_seg_reader = SqliteMetadataReader {
            db: sqlite_seg_writer.db,
        };

        let where_clause = Where::Metadata(MetadataExpression {
            key: "test_key".to_string(),
            comparison: MetadataComparison::Primitive(
                PrimitiveOperator::Equal,
                MetadataValue::Str("test_value".to_string()),
            ),
        });

        let plan = Get {
            scan: Scan {
                collection_and_segments: collection_and_segments.clone(),
            },
            filter: Filter {
                query_ids: None,
                where_clause: Some(where_clause),
            },
            limit: Limit {
                skip: 0,
                fetch: None,
            },
            proj: Projection {
                document: false,
                embedding: false,
                metadata: true,
            },
        };

        let ref_get = ref_seg.get(plan.clone()).expect("Get should not fail");
        let sqlite_get = sqlite_seg_reader
            .get(plan)
            .await
            .expect("Get should not fail");
        assert_eq!(sqlite_get, ref_get);
        assert_eq!(ref_get.result.records.len(), 1);
        assert_eq!(ref_get.result.records[0].id, "id1");

        // Test not equal, to ensure null metadata is also returned for key
        let where_clause2 = Where::Metadata(MetadataExpression {
            key: "test_key".to_string(),
            comparison: MetadataComparison::Primitive(
                PrimitiveOperator::NotEqual,
                MetadataValue::Str("failing_value".to_string()),
            ),
        });

        let plan2 = Get {
            scan: Scan {
                collection_and_segments: collection_and_segments.clone(),
            },
            filter: Filter {
                query_ids: None,
                where_clause: Some(where_clause2),
            },
            limit: Limit {
                skip: 0,
                fetch: None,
            },
            proj: Projection {
                document: false,
                embedding: false,
                metadata: true,
            },
        };

        let ref_get2 = ref_seg.get(plan2.clone()).expect("Get should not fail");
        let sqlite_get2 = sqlite_seg_reader
            .get(plan2)
            .await
            .expect("Get should not fail");
        assert_eq!(sqlite_get2, ref_get2);
        assert_eq!(ref_get2.result.records.len(), 2);
        assert_eq!(ref_get2.result.records[0].id, "id1");
        assert_eq!(ref_get2.result.records[1].id, "id2");
    }

    #[tokio::test]
    async fn test_fts_match_no_metadata_match() {
        let mut ref_seg = TestReferenceSegment::default();
        let sqlite_seg_writer = SqliteMetadataWriter {
            db: get_new_sqlite_db().await,
        };

        let mut logs = Vec::new();
        let mut metadata = HashMap::new();
        metadata.insert(
            "test_key".to_string(),
            UpdateMetadataValue::Str("different_value".to_string()),
        );

        logs.push(LogRecord {
            log_offset: 0,
            record: OperationRecord {
                id: "id1".to_string(),
                metadata: Some(metadata),
                document: Some("test document content".to_string()),
                operation: Operation::Add,
                embedding: None,
                encoding: None,
            },
        });

        let collection_and_segments = CollectionAndSegments::test(3);
        let metadata_seg_id = collection_and_segments.metadata_segment.id;

        ref_seg.apply_logs(logs.clone(), metadata_seg_id);
        let mut tx = sqlite_seg_writer
            .begin()
            .await
            .expect("Should be able to start transaction");
        let data: Chunk<LogRecord> = Chunk::new(logs.into());
        sqlite_seg_writer
            .apply_logs(data, metadata_seg_id, &mut *tx)
            .await
            .expect("Should be able to apply logs");
        tx.commit().await.expect("Should be able to commit log");

        let sqlite_seg_reader = SqliteMetadataReader {
            db: sqlite_seg_writer.db,
        };

        let fts_where_clause = Where::Document(chroma_types::DocumentExpression {
            pattern: "test document".to_string(),
            operator: DocumentOperator::Contains,
        });

        let metadata_where_clause = Where::Metadata(MetadataExpression {
            key: "test_key".to_string(),
            comparison: MetadataComparison::Primitive(
                PrimitiveOperator::Equal,
                MetadataValue::Str("test_value".to_string()),
            ),
        });

        let hybrid_where_clause = Where::Composite(chroma_types::CompositeExpression {
            operator: chroma_types::BooleanOperator::And,
            children: vec![
                Where::Document(chroma_types::DocumentExpression {
                    pattern: "test document".to_string(),
                    operator: DocumentOperator::Contains,
                }),
                Where::Metadata(MetadataExpression {
                    key: "test_key".to_string(),
                    comparison: MetadataComparison::Primitive(
                        PrimitiveOperator::Equal,
                        MetadataValue::Str("test_value".to_string()),
                    ),
                }),
            ],
        });

        let fts_plan = Get {
            scan: Scan {
                collection_and_segments: collection_and_segments.clone(),
            },
            filter: Filter {
                query_ids: None,
                where_clause: Some(fts_where_clause),
            },
            limit: Limit {
                skip: 0,
                fetch: None,
            },
            proj: Projection {
                document: true,
                embedding: false,
                metadata: true,
            },
        };

        let ref_get = ref_seg.get(fts_plan.clone()).expect("Get should not fail");
        let sqlite_get = sqlite_seg_reader
            .get(fts_plan)
            .await
            .expect("Get should not fail");
        assert_eq!(sqlite_get, ref_get);
        assert_eq!(ref_get.result.records.len(), 1);
        assert_eq!(ref_get.result.records[0].id, "id1");

        // Test metadata where clause
        let metadata_plan = Get {
            scan: Scan {
                collection_and_segments: collection_and_segments.clone(),
            },
            filter: Filter {
                query_ids: None,
                where_clause: Some(metadata_where_clause),
            },
            limit: Limit {
                skip: 0,
                fetch: None,
            },
            proj: Projection {
                document: false,
                embedding: false,
                metadata: true,
            },
        };

        let ref_get2 = ref_seg
            .get(metadata_plan.clone())
            .expect("Get should not fail");
        let sqlite_get2 = sqlite_seg_reader
            .get(metadata_plan)
            .await
            .expect("Get should not fail");
        assert_eq!(sqlite_get2, ref_get2);
        assert_eq!(ref_get2.result.records.len(), 0);

        let hybrid_plan = Get {
            scan: Scan {
                collection_and_segments: collection_and_segments.clone(),
            },
            filter: Filter {
                query_ids: None,
                where_clause: Some(hybrid_where_clause),
            },
            limit: Limit {
                skip: 0,
                fetch: None,
            },
            proj: Projection {
                document: true,
                embedding: false,
                metadata: true,
            },
        };

        let ref_get = ref_seg
            .get(hybrid_plan.clone())
            .expect("Get should not fail");
        let sqlite_get = sqlite_seg_reader
            .get(hybrid_plan)
            .await
            .expect("Get should not fail");
        assert_eq!(sqlite_get, ref_get);

        // no results bc fts matches but metadata does not
        assert_eq!(ref_get.result.records.len(), 0);
    }
}<|MERGE_RESOLUTION|>--- conflicted
+++ resolved
@@ -529,13 +529,8 @@
             )
             .to_owned();
         match self.operator {
-<<<<<<< HEAD
-            DocumentOperator::Contains => doc_contains,
-            DocumentOperator::NotContains => doc_contains.not(),
-=======
             DocumentOperator::Contains => Expr::col((Embeddings::Table, Embeddings::Id)).in_subquery(subq),
             DocumentOperator::NotContains => Expr::col((Embeddings::Table, Embeddings::Id)).not_in_subquery(subq),
->>>>>>> f5bc991d
             DocumentOperator::Regex => todo!("Implement Regex matching. The result must be a not-nullable boolean (use `<expr>.is(true)`)"),
             DocumentOperator::NotRegex => todo!("Implement negated Regex matching. This must be exact opposite of Regex matching (use `<expr>.not()`)"),
         }
